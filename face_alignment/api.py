--- conflicted
+++ resolved
@@ -1,274 +1,267 @@
-from __future__ import print_function
-import os
-import glob
-import dlib
-import torch
-import torch.nn as nn
-from enum import Enum
-from skimage import io
-<<<<<<< HEAD
-from skimage import color
-=======
-import cv2
->>>>>>> cbc9ea64
-try:
-    import urllib.request as request_file
-except BaseException:
-    import urllib as request_file
-
-from .models import FAN, ResNetDepth
-from .utils import *
-
-
-class LandmarksType(Enum):
-    _2D = 1
-    _2halfD = 2
-    _3D = 3
-
-
-class NetworkSize(Enum):
-    # TINY = 1
-    # SMALL = 2
-    # MEDIUM = 3
-    LARGE = 4
-
-    def __new__(cls, value):
-        member = object.__new__(cls)
-        member._value_ = value
-        return member
-
-    def __int__(self):
-        return self.value
-
-
-class FaceAlignment:
-    """Initialize the face alignment pipeline
-
-    Args:
-        landmarks_type (``LandmarksType`` object): an enum defining the type of predicted points.
-        network_size (``NetworkSize`` object): an enum defining the size of the network (for the 2D and 2.5D points).
-        enable_cuda (bool, optional): If True, all the computations will be done on a CUDA-enabled GPU (recommended).
-        enable_cudnn (bool, optional): If True, cudnn library will be used in the benchmark mode
-        flip_input (bool, optional): Increase the network accuracy by doing a second forward passed with
-                                    the flipped version of the image
-        use_cnn_face_detector (bool, optional): If True, dlib's CNN based face detector is used even if CUDA
-                                                is disabled.
-
-    Example:
-        >>> FaceAlignment(NetworkSize.2D, flip_input=False)
-    """
-
-    def __init__(self, landmarks_type, network_size=NetworkSize.LARGE,
-                 enable_cuda=True, enable_cudnn=True, flip_input=False,
-                 use_cnn_face_detector=False):
-        self.enable_cuda = enable_cuda
-        self.use_cnn_face_detector = use_cnn_face_detector
-        self.flip_input = flip_input
-        self.landmarks_type = landmarks_type
-        base_path = os.path.join(appdata_dir('face_alignment'), "data")
-
-        if not os.path.exists(base_path):
-            os.makedirs(base_path)
-
-        if enable_cudnn and self.enable_cuda:
-            torch.backends.cudnn.benchmark = True
-
-        # Initialise the face detector
-        if self.use_cnn_face_detector:
-            path_to_detector = os.path.join(
-                base_path, "mmod_human_face_detector.dat")
-            if not os.path.isfile(path_to_detector):
-                print("Downloading the face detection CNN. Please wait...")
-
-                path_to_temp_detector = os.path.join(
-                    base_path, "mmod_human_face_detector.dat.download")
-
-                if os.path.isfile(path_to_temp_detector):
-                    os.remove(os.path.join(path_to_temp_detector))
-
-                request_file.urlretrieve(
-                    "https://www.adrianbulat.com/downloads/dlib/mmod_human_face_detector.dat",
-                    os.path.join(path_to_temp_detector))
-
-                os.rename(os.path.join(path_to_temp_detector),os.path.join(path_to_detector))
-
-            self.face_detector = dlib.cnn_face_detection_model_v1(
-                path_to_detector)
-
-        else:
-            self.face_detector = dlib.get_frontal_face_detector()
-
-        # Initialise the face alignemnt networks
-        self.face_alignment_net = FAN(int(network_size))
-        if landmarks_type == LandmarksType._2D:
-            network_name = '2DFAN-' + str(int(network_size)) + '.pth.tar'
-        else:
-            network_name = '3DFAN-' + str(int(network_size)) + '.pth.tar'
-        fan_path = os.path.join(base_path, network_name)
-
-        if not os.path.isfile(fan_path):
-            print("Downloading the Face Alignment Network(FAN). Please wait...")
-
-            fan_temp_path = os.path.join(base_path,network_name+'.download')
-
-            if os.path.isfile(fan_temp_path):
-                os.remove(os.path.join(fan_temp_path))
-
-            request_file.urlretrieve(
-                "https://www.adrianbulat.com/downloads/python-fan/" +
-                network_name, os.path.join(fan_temp_path))
-
-            os.rename(os.path.join(fan_temp_path),os.path.join(fan_path))
-
-        fan_weights = torch.load(
-            fan_path,
-            map_location=lambda storage,
-            loc: storage)
-
-        self.face_alignment_net.load_state_dict(fan_weights)
-
-        if self.enable_cuda:
-            self.face_alignment_net.cuda()
-        self.face_alignment_net.eval()
-
-        # Initialiase the depth prediciton network
-        if landmarks_type == LandmarksType._3D:
-            self.depth_prediciton_net = ResNetDepth()
-            depth_model_path = os.path.join(base_path, 'depth.pth.tar')
-            if not os.path.isfile(depth_model_path):
-                print(
-                    "Downloading the Face Alignment depth Network (FAN-D). Please wait...")
-
-                depth_model_temp_path = os.path.join(base_path, 'depth.pth.tar.download')
-
-                if os.path.isfile(depth_model_temp_path):
-                    os.remove(os.path.join(depth_model_temp_path))
-
-
-                request_file.urlretrieve(
-                    "https://www.adrianbulat.com/downloads/python-fan/depth.pth.tar",
-                    os.path.join(depth_model_temp_path))
-
-                os.rename(os.path.join(depth_model_temp_path),os.path.join(depth_model_path))
-
-            depth_weights = torch.load(
-                depth_model_path,
-                map_location=lambda storage,
-                loc: storage)
-            depth_dict = {
-                k.replace('module.', ''): v for k,
-                v in depth_weights['state_dict'].items()}
-            self.depth_prediciton_net.load_state_dict(depth_dict)
-
-            if self.enable_cuda:
-                self.depth_prediciton_net.cuda()
-            self.depth_prediciton_net.eval()
-
-    def detect_faces(self, image):
-        """Run the dlib face detector over an image
-
-        Args:
-            image (``ndarray`` object or string): either the path to the image or an image previosly opened
-            on which face detection will be performed.
-
-        Returns:
-            Returns a list of detected faces
-        """
-        return self.face_detector(image, 1)
-
-    def get_landmarks(self, input_image, all_faces=False):
-        with torch.no_grad():
-            if isinstance(input_image, str):
-                try:
-                    image = io.imread(input_image)
-                except IOError:
-                    print("error opening file :: ", input_image)
-                    return None
-            else:
-                image = input_image
-
-<<<<<<< HEAD
-            detected_faces = self.detect_faces(image)
-
-            if image.ndim == 2:
-                image = color.gray2rgb(image)
-
-=======
-            # Use grayscale image instead of RGB to speed up face detection
-            detected_faces = self.detect_faces(cv2.cvtColor(image, cv2.COLOR_RGB2GRAY))
->>>>>>> cbc9ea64
-            if len(detected_faces) > 0:
-                landmarks = []
-                for i, d in enumerate(detected_faces):
-                    if i > 0 and not all_faces:
-                        break
-                    if self.use_cnn_face_detector:
-                        d = d.rect
-
-                    center = torch.FloatTensor(
-                        [d.right() - (d.right() - d.left()) / 2.0, d.bottom() -
-                         (d.bottom() - d.top()) / 2.0])
-                    center[1] = center[1] - (d.bottom() - d.top()) * 0.12
-                    scale = (d.right() - d.left() +
-                             d.bottom() - d.top()) / 195.0
-
-                    inp = crop(image, center, scale)
-                    inp = torch.from_numpy(inp.transpose(
-                        (2, 0, 1))).float().div(255.0).unsqueeze_(0)
-
-                    if self.enable_cuda:
-                        inp = inp.cuda()
-
-                    out = self.face_alignment_net(inp)[-1].data.cpu()
-                    if self.flip_input:
-                        out += flip(self.face_alignment_net(flip(inp))
-                                    [-1].data.cpu(), is_label=True)
-
-                    pts, pts_img = get_preds_fromhm(out, center, scale)
-                    pts, pts_img = pts.view(68, 2) * 4, pts_img.view(68, 2)
-
-                    if self.landmarks_type == LandmarksType._3D:
-                        heatmaps = np.zeros((68, 256, 256))
-                        for i in range(68):
-                            if pts[i, 0] > 0:
-                                heatmaps[i] = draw_gaussian(
-                                    heatmaps[i], pts[i], 2)
-                        heatmaps = torch.from_numpy(
-                            heatmaps).view(1, 68, 256, 256).float()
-                        if self.enable_cuda:
-                            heatmaps = heatmaps.cuda()
-                        depth_pred = self.depth_prediciton_net(
-                            torch.cat((inp, heatmaps), 1)).data.cpu().view(68, 1)
-                        pts_img = torch.cat(
-                            (pts_img, depth_pred * (1.0 / (256.0 / (200.0 * scale)))), 1)
-
-                    landmarks.append(pts_img.numpy())
-            else:
-                print("Warning: No faces were detected.")
-                return None
-
-            return landmarks
-
-    def process_folder(self, path, all_faces=False):
-        types = ('*.jpg', '*.png')
-        images_list = []
-        for files in types:
-            images_list.extend(glob.glob(os.path.join(path, files)))
-
-        predictions = []
-        for image_name in images_list:
-            predictions.append((
-                image_name, self.get_landmarks(image_name, all_faces)))
-
-        return predictions
-
-    def remove_models(self):
-        base_path = os.path.join(appdata_dir('face_alignment'), "data")
-        for data_model in os.listdir(base_path):
-            file_path = os.path.join(base_path, data_model)
-            try:
-                if os.path.isfile(file_path):
-                    print('Removing ' + data_model + ' ...')
-                    os.unlink(file_path)
-            except Exception as e:
-                print(e)
+from __future__ import print_function
+import os
+import glob
+import dlib
+import torch
+import torch.nn as nn
+from enum import Enum
+from skimage import io
+from skimage import color
+import cv2
+try:
+    import urllib.request as request_file
+except BaseException:
+    import urllib as request_file
+
+from .models import FAN, ResNetDepth
+from .utils import *
+
+
+class LandmarksType(Enum):
+    _2D = 1
+    _2halfD = 2
+    _3D = 3
+
+
+class NetworkSize(Enum):
+    # TINY = 1
+    # SMALL = 2
+    # MEDIUM = 3
+    LARGE = 4
+
+    def __new__(cls, value):
+        member = object.__new__(cls)
+        member._value_ = value
+        return member
+
+    def __int__(self):
+        return self.value
+
+
+class FaceAlignment:
+    """Initialize the face alignment pipeline
+
+    Args:
+        landmarks_type (``LandmarksType`` object): an enum defining the type of predicted points.
+        network_size (``NetworkSize`` object): an enum defining the size of the network (for the 2D and 2.5D points).
+        enable_cuda (bool, optional): If True, all the computations will be done on a CUDA-enabled GPU (recommended).
+        enable_cudnn (bool, optional): If True, cudnn library will be used in the benchmark mode
+        flip_input (bool, optional): Increase the network accuracy by doing a second forward passed with
+                                    the flipped version of the image
+        use_cnn_face_detector (bool, optional): If True, dlib's CNN based face detector is used even if CUDA
+                                                is disabled.
+
+    Example:
+        >>> FaceAlignment(NetworkSize.2D, flip_input=False)
+    """
+
+    def __init__(self, landmarks_type, network_size=NetworkSize.LARGE,
+                 enable_cuda=True, enable_cudnn=True, flip_input=False,
+                 use_cnn_face_detector=False):
+        self.enable_cuda = enable_cuda
+        self.use_cnn_face_detector = use_cnn_face_detector
+        self.flip_input = flip_input
+        self.landmarks_type = landmarks_type
+        base_path = os.path.join(appdata_dir('face_alignment'), "data")
+
+        if not os.path.exists(base_path):
+            os.makedirs(base_path)
+
+        if enable_cudnn and self.enable_cuda:
+            torch.backends.cudnn.benchmark = True
+
+        # Initialise the face detector
+        if self.use_cnn_face_detector:
+            path_to_detector = os.path.join(
+                base_path, "mmod_human_face_detector.dat")
+            if not os.path.isfile(path_to_detector):
+                print("Downloading the face detection CNN. Please wait...")
+
+                path_to_temp_detector = os.path.join(
+                    base_path, "mmod_human_face_detector.dat.download")
+
+                if os.path.isfile(path_to_temp_detector):
+                    os.remove(os.path.join(path_to_temp_detector))
+
+                request_file.urlretrieve(
+                    "https://www.adrianbulat.com/downloads/dlib/mmod_human_face_detector.dat",
+                    os.path.join(path_to_temp_detector))
+
+                os.rename(os.path.join(path_to_temp_detector),os.path.join(path_to_detector))
+
+            self.face_detector = dlib.cnn_face_detection_model_v1(
+                path_to_detector)
+
+        else:
+            self.face_detector = dlib.get_frontal_face_detector()
+
+        # Initialise the face alignemnt networks
+        self.face_alignment_net = FAN(int(network_size))
+        if landmarks_type == LandmarksType._2D:
+            network_name = '2DFAN-' + str(int(network_size)) + '.pth.tar'
+        else:
+            network_name = '3DFAN-' + str(int(network_size)) + '.pth.tar'
+        fan_path = os.path.join(base_path, network_name)
+
+        if not os.path.isfile(fan_path):
+            print("Downloading the Face Alignment Network(FAN). Please wait...")
+
+            fan_temp_path = os.path.join(base_path,network_name+'.download')
+
+            if os.path.isfile(fan_temp_path):
+                os.remove(os.path.join(fan_temp_path))
+
+            request_file.urlretrieve(
+                "https://www.adrianbulat.com/downloads/python-fan/" +
+                network_name, os.path.join(fan_temp_path))
+
+            os.rename(os.path.join(fan_temp_path),os.path.join(fan_path))
+
+        fan_weights = torch.load(
+            fan_path,
+            map_location=lambda storage,
+            loc: storage)
+
+        self.face_alignment_net.load_state_dict(fan_weights)
+
+        if self.enable_cuda:
+            self.face_alignment_net.cuda()
+        self.face_alignment_net.eval()
+
+        # Initialiase the depth prediciton network
+        if landmarks_type == LandmarksType._3D:
+            self.depth_prediciton_net = ResNetDepth()
+            depth_model_path = os.path.join(base_path, 'depth.pth.tar')
+            if not os.path.isfile(depth_model_path):
+                print(
+                    "Downloading the Face Alignment depth Network (FAN-D). Please wait...")
+
+                depth_model_temp_path = os.path.join(base_path, 'depth.pth.tar.download')
+
+                if os.path.isfile(depth_model_temp_path):
+                    os.remove(os.path.join(depth_model_temp_path))
+
+
+                request_file.urlretrieve(
+                    "https://www.adrianbulat.com/downloads/python-fan/depth.pth.tar",
+                    os.path.join(depth_model_temp_path))
+
+                os.rename(os.path.join(depth_model_temp_path),os.path.join(depth_model_path))
+
+            depth_weights = torch.load(
+                depth_model_path,
+                map_location=lambda storage,
+                loc: storage)
+            depth_dict = {
+                k.replace('module.', ''): v for k,
+                v in depth_weights['state_dict'].items()}
+            self.depth_prediciton_net.load_state_dict(depth_dict)
+
+            if self.enable_cuda:
+                self.depth_prediciton_net.cuda()
+            self.depth_prediciton_net.eval()
+
+    def detect_faces(self, image):
+        """Run the dlib face detector over an image
+
+        Args:
+            image (``ndarray`` object or string): either the path to the image or an image previosly opened
+            on which face detection will be performed.
+
+        Returns:
+            Returns a list of detected faces
+        """
+        return self.face_detector(image, 1)
+
+    def get_landmarks(self, input_image, all_faces=False):
+        with torch.no_grad():
+            if isinstance(input_image, str):
+                try:
+                    image = io.imread(input_image)
+                except IOError:
+                    print("error opening file :: ", input_image)
+                    return None
+            else:
+                image = input_image
+
+            # Use grayscale image instead of RGB to speed up face detection
+            detected_faces = self.detect_faces(cv2.cvtColor(image, cv2.COLOR_RGB2GRAY))            
+  
+            if image.ndim == 2:
+                image = color.gray2rgb(image)
+
+            if len(detected_faces) > 0:
+                landmarks = []
+                for i, d in enumerate(detected_faces):
+                    if i > 0 and not all_faces:
+                        break
+                    if self.use_cnn_face_detector:
+                        d = d.rect
+
+                    center = torch.FloatTensor(
+                        [d.right() - (d.right() - d.left()) / 2.0, d.bottom() -
+                         (d.bottom() - d.top()) / 2.0])
+                    center[1] = center[1] - (d.bottom() - d.top()) * 0.12
+                    scale = (d.right() - d.left() +
+                             d.bottom() - d.top()) / 195.0
+
+                    inp = crop(image, center, scale)
+                    inp = torch.from_numpy(inp.transpose(
+                        (2, 0, 1))).float().div(255.0).unsqueeze_(0)
+
+                    if self.enable_cuda:
+                        inp = inp.cuda()
+
+                    out = self.face_alignment_net(inp)[-1].data.cpu()
+                    if self.flip_input:
+                        out += flip(self.face_alignment_net(flip(inp))
+                                    [-1].data.cpu(), is_label=True)
+
+                    pts, pts_img = get_preds_fromhm(out, center, scale)
+                    pts, pts_img = pts.view(68, 2) * 4, pts_img.view(68, 2)
+
+                    if self.landmarks_type == LandmarksType._3D:
+                        heatmaps = np.zeros((68, 256, 256))
+                        for i in range(68):
+                            if pts[i, 0] > 0:
+                                heatmaps[i] = draw_gaussian(
+                                    heatmaps[i], pts[i], 2)
+                        heatmaps = torch.from_numpy(
+                            heatmaps).view(1, 68, 256, 256).float()
+                        if self.enable_cuda:
+                            heatmaps = heatmaps.cuda()
+                        depth_pred = self.depth_prediciton_net(
+                            torch.cat((inp, heatmaps), 1)).data.cpu().view(68, 1)
+                        pts_img = torch.cat(
+                            (pts_img, depth_pred * (1.0 / (256.0 / (200.0 * scale)))), 1)
+
+                    landmarks.append(pts_img.numpy())
+            else:
+                print("Warning: No faces were detected.")
+                return None
+
+            return landmarks
+
+    def process_folder(self, path, all_faces=False):
+        types = ('*.jpg', '*.png')
+        images_list = []
+        for files in types:
+            images_list.extend(glob.glob(os.path.join(path, files)))
+
+        predictions = []
+        for image_name in images_list:
+            predictions.append((
+                image_name, self.get_landmarks(image_name, all_faces)))
+
+        return predictions
+
+    def remove_models(self):
+        base_path = os.path.join(appdata_dir('face_alignment'), "data")
+        for data_model in os.listdir(base_path):
+            file_path = os.path.join(base_path, data_model)
+            try:
+                if os.path.isfile(file_path):
+                    print('Removing ' + data_model + ' ...')
+                    os.unlink(file_path)
+            except Exception as e:
+                print(e)